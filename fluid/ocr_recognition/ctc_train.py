"""Trainer for OCR CTC model."""
import paddle.fluid as fluid
from utility import add_arguments, print_arguments, to_lodtensor, get_feeder_data
from crnn_ctc_model import ctc_train_net
import ctc_reader
import argparse
import functools
import sys
import time
import os
<<<<<<< HEAD
import numpy as np
=======
>>>>>>> 609dc345

parser = argparse.ArgumentParser(description=__doc__)
add_arg = functools.partial(add_arguments, argparser=parser)
# yapf: disable
add_arg('batch_size',        int,   32,         "Minibatch size.")
add_arg('pass_num',          int,   100,        "Number of training epochs.")
add_arg('log_period',        int,   1000,       "Log period.")
<<<<<<< HEAD
add_arg('save_model_period', int,   15000,      "Save model period.")
add_arg('eval_period',       int,   15000,      "Evaluate period.")
=======
add_arg('save_model_period', int,   15000,      "Save model period. '-1' means never saving the model.")
add_arg('eval_period',       int,   15000,      "Evaluate period. '-1' means never evaluating the model.")
>>>>>>> 609dc345
add_arg('save_model_dir',    str,   "./models", "The directory the model to be saved to.")
add_arg('init_model',        str,   None,       "The init model file of directory.")
add_arg('learning_rate',     float, 1.0e-3,    "Learning rate.")
add_arg('l2',                float, 0.0004,    "L2 regularizer.")
<<<<<<< HEAD
add_arg('max_clip',          float, 10.0,      "Max clip threshold.")
add_arg('min_clip',          float, -10.0,     "Min clip threshold.")
add_arg('momentum',          float, 0.9,       "Momentum.")
add_arg('rnn_hidden_size',   int,   200,       "Hidden size of rnn layers.")
add_arg('device',            int,   0,         "Device id.'-1' means running on CPU"
                                               "while '0' means GPU-0.")
add_arg('min_average_window',int,   10000,     "Min average window.")
add_arg('max_average_window',int,   15625,     "Max average window.")
add_arg('average_window',    float, 0.15,      "Average window.")
add_arg('parallel',          bool,  True,     "Whether use parallel training.")
=======
add_arg('momentum',          float, 0.9,       "Momentum.")
add_arg('rnn_hidden_size',   int,   200,       "Hidden size of rnn layers.")
add_arg('use_gpu',           bool,  True,      "Whether use GPU to train.")
add_arg('min_average_window',int,   10000,     "Min average window.")
add_arg('max_average_window',int,   15625,     "Max average window. It is proposed to be set as the number of minibatch in a pass.")
add_arg('average_window',    float, 0.15,      "Average window.")
add_arg('parallel',          bool,  False,     "Whether use parallel training.")
>>>>>>> 609dc345
add_arg('train_images',      str,   None,    "The directory of training images."
        "None means using the default training images of reader.")
add_arg('train_list',        str,   None,    "The list file of training images."
        "None means using the default train_list file of reader.")
add_arg('test_images',      str,    None,    "The directory of training images."
        "None means using the default test images of reader.")
add_arg('test_list',        str,    None,   "The list file of training images."
        "None means using the default test_list file of reader.")
add_arg('num_classes',      int,    None,      "The number of classes."
        "None means using the default num_classes from reader.")
<<<<<<< HEAD
# yapf: disable

=======
# yapf: enable
>>>>>>> 609dc345

def train_one_batch(args, exe, data, fetch_vars, data_place):
    var_names = [var.name for var in fetch_vars]
    if args.parallel:
        results = exe.run(var_names, feed_dict=get_feeder_data(data, data_place))
        results = [np.array(result).sum() for result in results]
    else:
        results = exe.run(
                feed=get_feeder_data(data, data_place),
                fetch_list=fetch_vars)
        results = [result[0] for result in results]
    return results

def test(args, test_reader, exe, inference_program, error_evaluator, pass_id, batch_id, data_place):
    error_evaluator.reset(exe)
    for data in test_reader():
        exe.run(inference_program, feed=get_feeder_data(data, data_place))
    _, test_seq_error = error_evaluator.eval(exe)
    print "\nTime: %s; Pass[%d]-batch[%d]; Test seq error: %s.\n" % (
                   time.time(), pass_id, batch_id, str(test_seq_error[0]))

<<<<<<< HEAD
def save_model(args, exe, pass_id, batch_id):
    filename = "model_%05d_%d" % (pass_id, batch_id)
    fluid.io.save_params(exe, dirname=args.save_model_dir, filename=filename)
    print "Saved model to: %s/%s." %(args.save_model_dir, filename)


def train(args, data_reader=ctc_reader):
    """OCR CTC training"""
    num_classes = data_reader.num_classes() if args.num_classes is None else args.num_classes
=======
def train(args, data_reader=ctc_reader):
    """OCR CTC training"""
    num_classes = data_reader.num_classes(
    ) if args.num_classes is None else args.num_classes
>>>>>>> 609dc345
    data_shape = data_reader.data_shape()
    # define network
    images = fluid.layers.data(name='pixel', shape=data_shape, dtype='float32')
    label = fluid.layers.data(
        name='label', shape=[1], dtype='int32', lod_level=1)
    sum_cost, error_evaluator, inference_program, model_average = ctc_train_net(
        images, label, args, num_classes)

    # data reader
    train_reader = data_reader.train(
<<<<<<< HEAD
            args.batch_size,
            train_images_dir=args.train_images,
            train_list_file=args.train_list)
    test_reader = data_reader.test(
            test_images_dir=args.test_images,
            test_list_file=args.test_list)

    # prepare environment
    place = fluid.CPUPlace()
    if args.device >= 0:
        place = fluid.CUDAPlace(args.device)

    exe = fluid.Executor(place)
    exe.run(fluid.default_startup_program())

    error_evaluator.reset(exe)

=======
        args.batch_size,
        train_images_dir=args.train_images,
        train_list_file=args.train_list)
    test_reader = data_reader.test(
        test_images_dir=args.test_images, test_list_file=args.test_list)

    # prepare environment
    place = fluid.CPUPlace()
    if args.use_gpu:
        place = fluid.CUDAPlace(0)
    exe = fluid.Executor(place)
    exe.run(fluid.default_startup_program())

>>>>>>> 609dc345
    # load init model
    if args.init_model is not None:
        model_dir = args.init_model
        model_file_name = None
        if not os.path.isdir(args.init_model):
<<<<<<< HEAD
            model_dir=os.path.dirname(args.init_model)
            model_file_name=os.path.basename(args.init_model)
        fluid.io.load_params(exe, dirname=model_dir, filename=model_file_name)
        print "Init model from: %s." % args.init_model

    train_exe = exe
    if args.parallel:
        train_exe = fluid.ParallelExecutor(
            use_cuda=True,
            loss_name=sum_cost.name)
=======
            model_dir = os.path.dirname(args.init_model)
            model_file_name = os.path.basename(args.init_model)
        fluid.io.load_params(exe, dirname=model_dir, filename=model_file_name)
        print "Init model from: %s." % args.init_model
>>>>>>> 609dc345

    for pass_id in range(args.pass_num):
        batch_id = 1
        total_loss = 0.0
        total_seq_error = 0.0
        # train a pass
        for data in train_reader():
<<<<<<< HEAD
            results = train_one_batch(args, train_exe, data,
                    [sum_cost] + error_evaluator.metrics,
#                    [sum_cost],
                    place)
            total_loss += results[0]
            total_seq_error += results[2]
            # training log
            if batch_id % args.log_period == 0:
                print "\nTime: %s; Pass[%d]-batch[%d]; Avg Warp-CTC loss: %s; Avg seq err: %s" % (
                    time.time(),
                    pass_id, batch_id, total_loss / (batch_id * args.batch_size), total_seq_error / (batch_id * args.batch_size))
                sys.stdout.flush()

            # evaluate
            if batch_id % args.eval_period == 0:
                if model_average:
                    with model_average.apply(exe):
                        test(args, test_reader, exe, inference_program, error_evaluator, pass_id, batch_id, place)
                else:
                    test(args, test_reader, exe, inference_program, error_evaluator, pass_id, batch_id, place)

            # save model
            if batch_id % args.save_model_period == 0:
                if model_average:
                    with model_average.apply(exe):
                        save_model(args, exe, pass_id, batch_id)
                else:
                    save_model(args, exe, pass_id, batch_id)
=======
            batch_loss, _, batch_seq_error = exe.run(
                fluid.default_main_program(),
                feed=get_feeder_data(data, place),
                fetch_list=[sum_cost] + error_evaluator.metrics)
            total_loss += batch_loss[0]
            total_seq_error += batch_seq_error[0]
            # training log
            if batch_id % args.log_period == 0:
                print "\nTime: %s; Pass[%d]-batch[%d]; Avg Warp-CTC loss: %s; Avg seq error: %s." % (
                    time.time(), pass_id, batch_id,
                    total_loss / (batch_id * args.batch_size),
                    total_seq_error / (batch_id * args.batch_size))
                sys.stdout.flush()
            # evaluate
            if batch_id % args.eval_period == 0:
                with model_average.apply(exe):
                    error_evaluator.reset(exe)
                    for data in test_reader():
                        exe.run(inference_program,
                                feed=get_feeder_data(data, place))
                    _, test_seq_error = error_evaluator.eval(exe)

                    print "\nTime: %s; Pass[%d]-batch[%d]; Test seq error: %s.\n" % (
                        time.time(), pass_id, batch_id, str(test_seq_error[0]))
            # save model
            if batch_id % args.save_model_period == 0:
                with model_average.apply(exe):
                    filename = "model_%05d_%d" % (pass_id, batch_id)
                    fluid.io.save_params(
                        exe, dirname=args.save_model_dir, filename=filename)
                    print "Saved model to: %s/%s." % (args.save_model_dir,
                                                      filename)
>>>>>>> 609dc345

            batch_id += 1


def main():
    args = parser.parse_args()
    print_arguments(args)
    train(args, data_reader=ctc_reader)


if __name__ == "__main__":
    main()<|MERGE_RESOLUTION|>--- conflicted
+++ resolved
@@ -8,10 +8,7 @@
 import sys
 import time
 import os
-<<<<<<< HEAD
 import numpy as np
-=======
->>>>>>> 609dc345
 
 parser = argparse.ArgumentParser(description=__doc__)
 add_arg = functools.partial(add_arguments, argparser=parser)
@@ -19,90 +16,27 @@
 add_arg('batch_size',        int,   32,         "Minibatch size.")
 add_arg('pass_num',          int,   100,        "Number of training epochs.")
 add_arg('log_period',        int,   1000,       "Log period.")
-<<<<<<< HEAD
-add_arg('save_model_period', int,   15000,      "Save model period.")
-add_arg('eval_period',       int,   15000,      "Evaluate period.")
-=======
 add_arg('save_model_period', int,   15000,      "Save model period. '-1' means never saving the model.")
 add_arg('eval_period',       int,   15000,      "Evaluate period. '-1' means never evaluating the model.")
->>>>>>> 609dc345
 add_arg('save_model_dir',    str,   "./models", "The directory the model to be saved to.")
 add_arg('init_model',        str,   None,       "The init model file of directory.")
-add_arg('learning_rate',     float, 1.0e-3,    "Learning rate.")
-add_arg('l2',                float, 0.0004,    "L2 regularizer.")
-<<<<<<< HEAD
-add_arg('max_clip',          float, 10.0,      "Max clip threshold.")
-add_arg('min_clip',          float, -10.0,     "Min clip threshold.")
-add_arg('momentum',          float, 0.9,       "Momentum.")
-add_arg('rnn_hidden_size',   int,   200,       "Hidden size of rnn layers.")
-add_arg('device',            int,   0,         "Device id.'-1' means running on CPU"
-                                               "while '0' means GPU-0.")
-add_arg('min_average_window',int,   10000,     "Min average window.")
-add_arg('max_average_window',int,   15625,     "Max average window.")
-add_arg('average_window',    float, 0.15,      "Average window.")
-add_arg('parallel',          bool,  True,     "Whether use parallel training.")
-=======
-add_arg('momentum',          float, 0.9,       "Momentum.")
-add_arg('rnn_hidden_size',   int,   200,       "Hidden size of rnn layers.")
 add_arg('use_gpu',           bool,  True,      "Whether use GPU to train.")
 add_arg('min_average_window',int,   10000,     "Min average window.")
 add_arg('max_average_window',int,   15625,     "Max average window. It is proposed to be set as the number of minibatch in a pass.")
 add_arg('average_window',    float, 0.15,      "Average window.")
 add_arg('parallel',          bool,  False,     "Whether use parallel training.")
->>>>>>> 609dc345
-add_arg('train_images',      str,   None,    "The directory of training images."
-        "None means using the default training images of reader.")
-add_arg('train_list',        str,   None,    "The list file of training images."
-        "None means using the default train_list file of reader.")
-add_arg('test_images',      str,    None,    "The directory of training images."
-        "None means using the default test images of reader.")
-add_arg('test_list',        str,    None,   "The list file of training images."
-        "None means using the default test_list file of reader.")
-add_arg('num_classes',      int,    None,      "The number of classes."
-        "None means using the default num_classes from reader.")
-<<<<<<< HEAD
-# yapf: disable
-
-=======
 # yapf: enable
->>>>>>> 609dc345
-
-def train_one_batch(args, exe, data, fetch_vars, data_place):
-    var_names = [var.name for var in fetch_vars]
-    if args.parallel:
-        results = exe.run(var_names, feed_dict=get_feeder_data(data, data_place))
-        results = [np.array(result).sum() for result in results]
-    else:
-        results = exe.run(
-                feed=get_feeder_data(data, data_place),
-                fetch_list=fetch_vars)
-        results = [result[0] for result in results]
-    return results
-
-def test(args, test_reader, exe, inference_program, error_evaluator, pass_id, batch_id, data_place):
-    error_evaluator.reset(exe)
-    for data in test_reader():
-        exe.run(inference_program, feed=get_feeder_data(data, data_place))
-    _, test_seq_error = error_evaluator.eval(exe)
-    print "\nTime: %s; Pass[%d]-batch[%d]; Test seq error: %s.\n" % (
-                   time.time(), pass_id, batch_id, str(test_seq_error[0]))
-
-<<<<<<< HEAD
-def save_model(args, exe, pass_id, batch_id):
-    filename = "model_%05d_%d" % (pass_id, batch_id)
-    fluid.io.save_params(exe, dirname=args.save_model_dir, filename=filename)
-    print "Saved model to: %s/%s." %(args.save_model_dir, filename)
 
 
 def train(args, data_reader=ctc_reader):
     """OCR CTC training"""
-    num_classes = data_reader.num_classes() if args.num_classes is None else args.num_classes
-=======
-def train(args, data_reader=ctc_reader):
-    """OCR CTC training"""
+    num_classes = None
+    train_images = None
+    train_list = None
+    test_images = None
+    test_list = None
     num_classes = data_reader.num_classes(
-    ) if args.num_classes is None else args.num_classes
->>>>>>> 609dc345
+    ) if num_classes is None else num_classes
     data_shape = data_reader.data_shape()
     # define network
     images = fluid.layers.data(name='pixel', shape=data_shape, dtype='float32')
@@ -110,33 +44,15 @@
         name='label', shape=[1], dtype='int32', lod_level=1)
     sum_cost, error_evaluator, inference_program, model_average = ctc_train_net(
         images, label, args, num_classes)
+    #    sys.exit(0)
 
     # data reader
     train_reader = data_reader.train(
-<<<<<<< HEAD
-            args.batch_size,
-            train_images_dir=args.train_images,
-            train_list_file=args.train_list)
+        args.batch_size,
+        train_images_dir=train_images,
+        train_list_file=train_list)
     test_reader = data_reader.test(
-            test_images_dir=args.test_images,
-            test_list_file=args.test_list)
-
-    # prepare environment
-    place = fluid.CPUPlace()
-    if args.device >= 0:
-        place = fluid.CUDAPlace(args.device)
-
-    exe = fluid.Executor(place)
-    exe.run(fluid.default_startup_program())
-
-    error_evaluator.reset(exe)
-
-=======
-        args.batch_size,
-        train_images_dir=args.train_images,
-        train_list_file=args.train_list)
-    test_reader = data_reader.test(
-        test_images_dir=args.test_images, test_list_file=args.test_list)
+        test_images_dir=test_images, test_list_file=test_list)
 
     # prepare environment
     place = fluid.CPUPlace()
@@ -145,57 +61,74 @@
     exe = fluid.Executor(place)
     exe.run(fluid.default_startup_program())
 
->>>>>>> 609dc345
     # load init model
     if args.init_model is not None:
         model_dir = args.init_model
         model_file_name = None
         if not os.path.isdir(args.init_model):
-<<<<<<< HEAD
-            model_dir=os.path.dirname(args.init_model)
-            model_file_name=os.path.basename(args.init_model)
+            model_dir = os.path.dirname(args.init_model)
+            model_file_name = os.path.basename(args.init_model)
         fluid.io.load_params(exe, dirname=model_dir, filename=model_file_name)
         print "Init model from: %s." % args.init_model
 
     train_exe = exe
     if args.parallel:
         train_exe = fluid.ParallelExecutor(
-            use_cuda=True,
-            loss_name=sum_cost.name)
-=======
-            model_dir = os.path.dirname(args.init_model)
-            model_file_name = os.path.basename(args.init_model)
-        fluid.io.load_params(exe, dirname=model_dir, filename=model_file_name)
-        print "Init model from: %s." % args.init_model
->>>>>>> 609dc345
+            use_cuda=True, loss_name=sum_cost.name)
 
+    fetch_vars = [sum_cost] + error_evaluator.metrics
+
+    def train_one_batch(data):
+        var_names = [var.name for var in fetch_vars]
+        if args.parallel:
+            results = train_exe.run(var_names,
+                                    feed_dict=get_feeder_data(data, place))
+            results = [np.array(result).sum() for result in results]
+        else:
+            results = exe.run(feed=get_feeder_data(data, place),
+                              fetch_list=fetch_vars)
+            results = [result[0] for result in results]
+        return results
+
+    def test(pass_id, batch_id):
+        error_evaluator.reset(exe)
+        for data in test_reader():
+            exe.run(inference_program, feed=get_feeder_data(data, place))
+        _, test_seq_error = error_evaluator.eval(exe)
+        print "\nTime: %s; Pass[%d]-batch[%d]; Test seq error: %s.\n" % (
+            time.time(), pass_id, batch_id, str(test_seq_error[0]))
+
+    def save_model(args, exe, pass_id, batch_id):
+        filename = "model_%05d_%d" % (pass_id, batch_id)
+        fluid.io.save_params(
+            exe, dirname=args.save_model_dir, filename=filename)
+        print "Saved model to: %s/%s." % (args.save_model_dir, filename)
+
+    error_evaluator.reset(exe)
     for pass_id in range(args.pass_num):
         batch_id = 1
         total_loss = 0.0
         total_seq_error = 0.0
         # train a pass
         for data in train_reader():
-<<<<<<< HEAD
-            results = train_one_batch(args, train_exe, data,
-                    [sum_cost] + error_evaluator.metrics,
-#                    [sum_cost],
-                    place)
+            results = train_one_batch(data)
             total_loss += results[0]
             total_seq_error += results[2]
             # training log
             if batch_id % args.log_period == 0:
                 print "\nTime: %s; Pass[%d]-batch[%d]; Avg Warp-CTC loss: %s; Avg seq err: %s" % (
-                    time.time(),
-                    pass_id, batch_id, total_loss / (batch_id * args.batch_size), total_seq_error / (batch_id * args.batch_size))
+                    time.time(), pass_id, batch_id,
+                    total_loss / (batch_id * args.batch_size),
+                    total_seq_error / (batch_id * args.batch_size))
                 sys.stdout.flush()
 
             # evaluate
             if batch_id % args.eval_period == 0:
                 if model_average:
                     with model_average.apply(exe):
-                        test(args, test_reader, exe, inference_program, error_evaluator, pass_id, batch_id, place)
+                        test(pass_id, batch_id)
                 else:
-                    test(args, test_reader, exe, inference_program, error_evaluator, pass_id, batch_id, place)
+                    test(pass_id, batch_d)
 
             # save model
             if batch_id % args.save_model_period == 0:
@@ -204,40 +137,6 @@
                         save_model(args, exe, pass_id, batch_id)
                 else:
                     save_model(args, exe, pass_id, batch_id)
-=======
-            batch_loss, _, batch_seq_error = exe.run(
-                fluid.default_main_program(),
-                feed=get_feeder_data(data, place),
-                fetch_list=[sum_cost] + error_evaluator.metrics)
-            total_loss += batch_loss[0]
-            total_seq_error += batch_seq_error[0]
-            # training log
-            if batch_id % args.log_period == 0:
-                print "\nTime: %s; Pass[%d]-batch[%d]; Avg Warp-CTC loss: %s; Avg seq error: %s." % (
-                    time.time(), pass_id, batch_id,
-                    total_loss / (batch_id * args.batch_size),
-                    total_seq_error / (batch_id * args.batch_size))
-                sys.stdout.flush()
-            # evaluate
-            if batch_id % args.eval_period == 0:
-                with model_average.apply(exe):
-                    error_evaluator.reset(exe)
-                    for data in test_reader():
-                        exe.run(inference_program,
-                                feed=get_feeder_data(data, place))
-                    _, test_seq_error = error_evaluator.eval(exe)
-
-                    print "\nTime: %s; Pass[%d]-batch[%d]; Test seq error: %s.\n" % (
-                        time.time(), pass_id, batch_id, str(test_seq_error[0]))
-            # save model
-            if batch_id % args.save_model_period == 0:
-                with model_average.apply(exe):
-                    filename = "model_%05d_%d" % (pass_id, batch_id)
-                    fluid.io.save_params(
-                        exe, dirname=args.save_model_dir, filename=filename)
-                    print "Saved model to: %s/%s." % (args.save_model_dir,
-                                                      filename)
->>>>>>> 609dc345
 
             batch_id += 1
 
