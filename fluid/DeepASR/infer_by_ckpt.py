from __future__ import absolute_import
from __future__ import division
from __future__ import print_function

import sys
import os
import numpy as np
import argparse
import time

import paddle.fluid as fluid
import data_utils.augmentor.trans_mean_variance_norm as trans_mean_variance_norm
import data_utils.augmentor.trans_add_delta as trans_add_delta
import data_utils.augmentor.trans_splice as trans_splice
import data_utils.async_data_reader as reader
from decoder.post_decode_faster import Decoder
from data_utils.util import lodtensor_to_ndarray
from model_utils.model import stacked_lstmp_model
from data_utils.util import split_infer_result


def parse_args():
    parser = argparse.ArgumentParser("Run inference by using checkpoint.")
    parser.add_argument(
        '--batch_size',
        type=int,
        default=32,
        help='The sequence number of a batch data. (default: %(default)d)')
    parser.add_argument(
        '--minimum_batch_size',
        type=int,
        default=1,
        help='The minimum sequence number of a batch data. '
        '(default: %(default)d)')
    parser.add_argument(
        '--frame_dim',
        type=int,
        default=120 * 11,
        help='Frame dimension of feature data. (default: %(default)d)')
    parser.add_argument(
        '--stacked_num',
        type=int,
        default=5,
        help='Number of lstmp layers to stack. (default: %(default)d)')
    parser.add_argument(
        '--proj_dim',
        type=int,
        default=512,
        help='Project size of lstmp unit. (default: %(default)d)')
    parser.add_argument(
        '--hidden_dim',
        type=int,
        default=1024,
        help='Hidden size of lstmp unit. (default: %(default)d)')
    parser.add_argument(
        '--class_num',
        type=int,
        default=1749,
        help='Number of classes in label. (default: %(default)d)')
    parser.add_argument(
        '--learning_rate',
        type=float,
        default=0.00016,
        help='Learning rate used to train. (default: %(default)f)')
    parser.add_argument(
        '--device',
        type=str,
        default='GPU',
        choices=['CPU', 'GPU'],
        help='The device type. (default: %(default)s)')
    parser.add_argument(
        '--parallel', action='store_true', help='If set, run in parallel.')
    parser.add_argument(
        '--mean_var',
        type=str,
        default='data/global_mean_var_search26kHr',
        help="The path for feature's global mean and variance. "
        "(default: %(default)s)")
    parser.add_argument(
        '--infer_feature_lst',
        type=str,
        default='data/infer_feature.lst',
        help='The feature list path for inference. (default: %(default)s)')
    parser.add_argument(
        '--infer_label_lst',
        type=str,
        default='data/infer_label.lst',
        help='The label list path for inference. (default: %(default)s)')
    parser.add_argument(
        '--checkpoint',
        type=str,
        default='./checkpoint',
        help="The checkpoint path to init model. (default: %(default)s)")
    parser.add_argument(
        '--vocabulary',
        type=str,
        default='./decoder/graph/words.txt',
        help="The path to vocabulary. (default: %(default)s)")
    parser.add_argument(
        '--graphs',
        type=str,
        default='./decoder/graph/TLG.fst',
        help="The path to TLG graphs for decoding. (default: %(default)s)")
    parser.add_argument(
        '--log_prior',
        type=str,
        default="./decoder/logprior",
        help="The log prior probs for training data. (default: %(default)s)")
    args = parser.parse_args()
    return args


def print_arguments(args):
    print('-----------  Configuration Arguments -----------')
    for arg, value in sorted(vars(args).iteritems()):
        print('%s: %s' % (arg, value))
    print('------------------------------------------------')


def infer_from_ckpt(args):
    """Inference by using checkpoint."""

    if not os.path.exists(args.checkpoint):
        raise IOError("Invalid checkpoint!")

    prediction, avg_cost, accuracy = stacked_lstmp_model(
        frame_dim=args.frame_dim,
        hidden_dim=args.hidden_dim,
        proj_dim=args.proj_dim,
        stacked_num=args.stacked_num,
        class_num=args.class_num,
        parallel=args.parallel)

    infer_program = fluid.default_main_program().clone()

    optimizer = fluid.optimizer.Adam(learning_rate=args.learning_rate)
    optimizer.minimize(avg_cost)

    place = fluid.CPUPlace() if args.device == 'CPU' else fluid.CUDAPlace(0)
    exe = fluid.Executor(place)
    exe.run(fluid.default_startup_program())

    # load checkpoint.
    fluid.io.load_persistables(exe, args.checkpoint)

    ltrans = [
        trans_add_delta.TransAddDelta(2, 2),
        trans_mean_variance_norm.TransMeanVarianceNorm(args.mean_var),
        trans_splice.TransSplice()
    ]

    feature_t = fluid.LoDTensor()
    label_t = fluid.LoDTensor()

    # infer data reader
    infer_data_reader = reader.AsyncDataReader(args.infer_feature_lst,
                                               args.infer_label_lst)
    infer_data_reader.set_transformers(ltrans)
    infer_costs, infer_accs = [], []
    for batch_id, batch_data in enumerate(
            infer_data_reader.batch_iterator(args.batch_size,
                                             args.minimum_batch_size)):
        # load_data
        (features, labels, lod) = batch_data
        feature_t.set(features.ndarray, place)
        feature_t.set_lod([lod.ndarray])
        label_t.set(labels.ndarray, place)
        label_t.set_lod([lod.ndarray])

        infer_data_reader.recycle(features, labels, lod)

        results = exe.run(infer_program,
                          feed={"feature": feature_t,
                                "label": label_t},
                          fetch_list=[prediction, avg_cost, accuracy],
                          return_numpy=False)
        infer_costs.append(lodtensor_to_ndarray(results[1])[0])
        infer_accs.append(lodtensor_to_ndarray(results[2])[0])

        probs, lod = lodtensor_to_ndarray(results[0])
        infer_batch = split_infer_result(probs, lod)
        for index, sample in enumerate(infer_batch):
<<<<<<< HEAD
            key = "utter#%d" % (batch_id * args.batch_size + index)
            print(key, ": ", decoder.decode(key, sample), "\n")

=======
            print("Decoding %d: " % (batch_id * args.batch_size + index),
                  decoder.decode(sample))
>>>>>>> 745591ac
    print(np.mean(infer_costs), np.mean(infer_accs))


if __name__ == '__main__':
    args = parse_args()
    print_arguments(args)

    infer_from_ckpt(args)<|MERGE_RESOLUTION|>--- conflicted
+++ resolved
@@ -180,14 +180,9 @@
         probs, lod = lodtensor_to_ndarray(results[0])
         infer_batch = split_infer_result(probs, lod)
         for index, sample in enumerate(infer_batch):
-<<<<<<< HEAD
             key = "utter#%d" % (batch_id * args.batch_size + index)
             print(key, ": ", decoder.decode(key, sample), "\n")
 
-=======
-            print("Decoding %d: " % (batch_id * args.batch_size + index),
-                  decoder.decode(sample))
->>>>>>> 745591ac
     print(np.mean(infer_costs), np.mean(infer_accs))
 
 
