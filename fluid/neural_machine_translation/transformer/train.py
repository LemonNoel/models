--- conflicted
+++ resolved
@@ -262,7 +262,6 @@
         optimizer = fluid.optimizer.SGD(0.003)
         optimizer.minimize(sum_cost)
     else:
-<<<<<<< HEAD
         lr_decay = fluid.layers\
          .learning_rate_scheduler\
          .noam_decay(ModelHyperParams.d_model,
@@ -326,47 +325,6 @@
         else:
             print "init fluid.framework.default_startup_program"
             exe.run(fluid.framework.default_startup_program())
-=======
-        exe.run(fluid.framework.default_startup_program())
-
-    train_data = reader.DataReader(
-        src_vocab_fpath=args.src_vocab_fpath,
-        trg_vocab_fpath=args.trg_vocab_fpath,
-        fpattern=args.train_file_pattern,
-        use_token_batch=args.use_token_batch,
-        batch_size=args.batch_size * (1 if args.use_token_batch else dev_count),
-        pool_size=args.pool_size,
-        sort_type=args.sort_type,
-        shuffle=args.shuffle,
-        shuffle_batch=args.shuffle_batch,
-        start_mark=args.special_token[0],
-        end_mark=args.special_token[1],
-        unk_mark=args.special_token[2],
-        # count start and end tokens out
-        max_length=ModelHyperParams.max_length - 2,
-        clip_last_batch=False)
-    train_data = read_multiple(
-        reader=train_data.batch_generator,
-        count=dev_count if args.use_token_batch else 1)
-
-    build_strategy = fluid.BuildStrategy()
-    # Since the token number differs among devices, customize gradient scale to
-    # use token average cost among multi-devices. and the gradient scale is
-    # `1 / token_number` for average cost.
-    build_strategy.gradient_scale_strategy = fluid.BuildStrategy.GradientScaleStrategy.Customized
-    train_exe = fluid.ParallelExecutor(
-        use_cuda=TrainTaskConfig.use_gpu,
-        loss_name=sum_cost.name,
-        build_strategy=build_strategy)
-
-    def test_context():
-        # Context to do validation.
-        test_program = fluid.default_main_program().clone(for_test=True)
-        test_exe = fluid.ParallelExecutor(
-            use_cuda=TrainTaskConfig.use_gpu,
-            main_program=test_program,
-            share_vars_from=train_exe)
->>>>>>> e7d1378f
 
         train_data = reader.DataReader(
             src_vocab_fpath=args.src_vocab_fpath,
@@ -382,10 +340,13 @@
             start_mark=args.special_token[0],
             end_mark=args.special_token[1],
             unk_mark=args.special_token[2],
-<<<<<<< HEAD
+            # count start and end tokens out
+            max_length=ModelHyperParams.max_length - 2,
             clip_last_batch=False)
-
-        train_data = read_multiple(reader=train_data.batch_generator)
+        train_data = read_multiple(
+            reader=train_data.batch_generator,
+            count=dev_count if args.use_token_batch else 1)
+
         build_strategy = fluid.BuildStrategy()
         # Since the token number differs among devices, customize gradient scale to
         # use token average cost among multi-devices. and the gradient scale is
@@ -415,6 +376,8 @@
                 start_mark=args.special_token[0],
                 end_mark=args.special_token[1],
                 unk_mark=args.special_token[2],
+                # count start and end tokens out
+                max_length=ModelHyperParams.max_length - 2,
                 clip_last_batch=False,
                 shuffle=False,
                 shuffle_batch=False)
@@ -461,21 +424,6 @@
         for pass_id in xrange(TrainTaskConfig.pass_num):
             pass_start_time = time.time()
             for batch_id, data in enumerate(train_data()):
-=======
-            # count start and end tokens out
-            max_length=ModelHyperParams.max_length - 2,
-            clip_last_batch=False,
-            shuffle=False,
-            shuffle_batch=False)
-
-        def test(exe=test_exe):
-            test_total_cost = 0
-            test_total_token = 0
-            test_data = read_multiple(
-                reader=val_data.batch_generator,
-                count=dev_count if args.use_token_batch else 1)
-            for batch_id, data in enumerate(test_data()):
->>>>>>> e7d1378f
                 feed_list = []
                 total_num_token = 0
                 for place_id, data_buffer in enumerate(split_data(data)):
