import os
import gzip
import argparse
import numpy as np
from PIL import Image

import paddle.v2 as paddle
import reader
import vgg
import resnet
import alexnet
import googlenet
<<<<<<< HEAD
import inception_v4
import argparse
import os
from PIL import Image
import numpy as np
=======
import inception_resnet_v2
>>>>>>> 4f13cce6

DATA_DIM = 3 * 224 * 224  # Use 3 * 331 * 331 or 3 * 299 * 299 for Inception-ResNet-v2.
CLASS_DIM = 102


def main():
    # parse the argument
    parser = argparse.ArgumentParser()
    parser.add_argument(
        'data_list',
        help='The path of data list file, which consists of one image path per line'
    )
    parser.add_argument(
        'model',
        help='The model for image classification',
        choices=[
            'alexnet', 'vgg13', 'vgg16', 'vgg19', 'resnet', 'googlenet',
<<<<<<< HEAD
            'inception_v4'
=======
            'inception-resnet-v2'
>>>>>>> 4f13cce6
        ])
    parser.add_argument(
        'params_path', help='The file which stores the parameters')
    args = parser.parse_args()

    # PaddlePaddle init
    paddle.init(use_gpu=True, trainer_count=1)

    image = paddle.layer.data(
        name="image", type=paddle.data_type.dense_vector(DATA_DIM))

    if args.model == 'alexnet':
        out = alexnet.alexnet(image, class_dim=CLASS_DIM)
    elif args.model == 'vgg13':
        out = vgg.vgg13(image, class_dim=CLASS_DIM)
    elif args.model == 'vgg16':
        out = vgg.vgg16(image, class_dim=CLASS_DIM)
    elif args.model == 'vgg19':
        out = vgg.vgg19(image, class_dim=CLASS_DIM)
    elif args.model == 'resnet':
        out = resnet.resnet_imagenet(image, class_dim=CLASS_DIM)
    elif args.model == 'googlenet':
        out, _, _ = googlenet.googlenet(image, class_dim=CLASS_DIM)
<<<<<<< HEAD
    elif args.model == 'inception_v4':
        out = inception_v4.inception_v4(image, class_dim=CLASS_DIM)
=======
    elif args.model == 'inception-resnet-v2':
        assert DATA_DIM == 3 * 331 * 331 or DATA_DIM == 3 * 299 * 299
        out = inception_resnet_v2.inception_resnet_v2(
            image, class_dim=CLASS_DIM, dropout_rate=0.5, data_dim=DATA_DIM)
>>>>>>> 4f13cce6

    # load parameters
    with gzip.open(args.params_path, 'r') as f:
        parameters = paddle.parameters.Parameters.from_tar(f)

    file_list = [line.strip() for line in open(args.data_list)]
    test_data = [(paddle.image.load_and_transform(image_file, 256, 224, False)
                  .flatten().astype('float32'), ) for image_file in file_list]
    probs = paddle.infer(
        output_layer=out, parameters=parameters, input=test_data)
    lab = np.argsort(-probs)
    for file_name, result in zip(file_list, lab):
        print "Label of %s is: %d" % (file_name, result[0])


if __name__ == '__main__':
    main()<|MERGE_RESOLUTION|>--- conflicted
+++ resolved
@@ -10,15 +10,8 @@
 import resnet
 import alexnet
 import googlenet
-<<<<<<< HEAD
 import inception_v4
-import argparse
-import os
-from PIL import Image
-import numpy as np
-=======
 import inception_resnet_v2
->>>>>>> 4f13cce6
 
 DATA_DIM = 3 * 224 * 224  # Use 3 * 331 * 331 or 3 * 299 * 299 for Inception-ResNet-v2.
 CLASS_DIM = 102
@@ -36,11 +29,7 @@
         help='The model for image classification',
         choices=[
             'alexnet', 'vgg13', 'vgg16', 'vgg19', 'resnet', 'googlenet',
-<<<<<<< HEAD
-            'inception_v4'
-=======
-            'inception-resnet-v2'
->>>>>>> 4f13cce6
+            'inception-resnet-v2', 'inception_v4'
         ])
     parser.add_argument(
         'params_path', help='The file which stores the parameters')
@@ -64,15 +53,12 @@
         out = resnet.resnet_imagenet(image, class_dim=CLASS_DIM)
     elif args.model == 'googlenet':
         out, _, _ = googlenet.googlenet(image, class_dim=CLASS_DIM)
-<<<<<<< HEAD
-    elif args.model == 'inception_v4':
-        out = inception_v4.inception_v4(image, class_dim=CLASS_DIM)
-=======
     elif args.model == 'inception-resnet-v2':
         assert DATA_DIM == 3 * 331 * 331 or DATA_DIM == 3 * 299 * 299
         out = inception_resnet_v2.inception_resnet_v2(
             image, class_dim=CLASS_DIM, dropout_rate=0.5, data_dim=DATA_DIM)
->>>>>>> 4f13cce6
+    elif args.model == 'inception_v4':
+        out = inception_v4.inception_v4(image, class_dim=CLASS_DIM)
 
     # load parameters
     with gzip.open(args.params_path, 'r') as f:
