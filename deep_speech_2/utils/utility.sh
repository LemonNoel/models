--- conflicted
+++ resolved
@@ -14,10 +14,6 @@
     wget -c $URL -O "$TARGET"
     md5_result=`md5sum $TARGET | awk -F[' '] '{print $1}'`
     if [ ! $MD5 == $md5_result ]; then
-<<<<<<< HEAD
-        echo "Fail to download the language model!"
-=======
->>>>>>> 453b3009
         return 1
     fi
 }